--- conflicted
+++ resolved
@@ -32,10 +32,6 @@
 {
     /**
      * Returns asynchronous tree root node.
-<<<<<<< HEAD
-     * <p>
-=======
->>>>>>> 7fce75d9
      * This request uses the EDT and should be processed quickly.
      *
      * @return root node
@@ -43,15 +39,9 @@
     public E getRoot ();
 
     /**
-<<<<<<< HEAD
-     * Returns child nodes for the specified asynchronous tree node.
-     * <p>
-     * This request uses a separate thread and might take a lot of time to process.
-=======
      * Starts loading child nodes for the specified asynchronous tree node.
      * When you finish loading childs for the specified node or you failed to load them, simply inform the listener about that.
      * This request uses a separate thread and might take a lot of time to process without having any UI issues.
->>>>>>> 7fce75d9
      *
      * @param node     parent node
      * @param listener childs loading progress listener
@@ -78,10 +68,6 @@
 
     /**
      * Returns whether the specified node is leaf (doesn't have any childs) or not.
-<<<<<<< HEAD
-     * <p>
-=======
->>>>>>> 7fce75d9
      * This request uses the EDT and should be processed quickly.
      * If you cannot be sure if the node is leaf or not - simply return false, that will allow the tree to expand this node on request.
      *
