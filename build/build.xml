<?xml version="1.0"?>
<project name="Web Look and Feel" basedir="../" default="build.all.artifacts">

    <!-- Property files -->
    <property file="build/version.properties" />
    <property file="build/build.properties" />

    <!-- =========================== Base settings ============================ -->

    <!-- Base classpaths -->
    <property name="core.classpath" value="${slf4j.api.jar} ${slf4j.binding.jar} ${imagescaling.jar} ${jericho.jar} ${xstream.jar}" />
    <property name="ui.classpath" value="${core.classpath} ${rsyntaxtextarea.jar}" />
    <property name="demo.classpath" value="${ui.classpath}" />
    <!-- Separate JAR classpaths -->
    <property name="core.jar.classpath" value="${core.classpath}" />
    <property name="ui.jar.classpath" value="${ui.classpath} ${library.core.jar.name}" />
    <property name="demo.jar.classpath" value="${demo.classpath} ${library.core.jar.name} ${library.ui.jar.name}" />
    <!-- Complete JAR classpaths -->
    <property name="weblaf.jar.classpath" value="${ui.classpath}" />

    <!-- Classpath -->
    <path id="core.classpath">
        <fileset dir="${lib.dir}" includes="*.jar" />
    </path>
    <path id="ui.classpath">
        <fileset dir="${lib.dir}" includes="*.jar" />
        <pathelement path="${library.core.dist.dir}" />
    </path>
    <path id="demo.classpath">
        <fileset dir="${lib.dir}" includes="*.jar" />
        <pathelement path="${library.core.dist.dir}" />
        <pathelement path="${library.ui.dist.dir}" />
    </path>

    <!-- =========================== Base targets ============================ -->

    <!-- Dist directory -->
    <target name="clean.dist.dir">
        <delete dir="${dist.dir}" />
    </target>
    <target name="create.dist.dir">
        <mkdir dir="${dist.dir}" />
    </target>

    <!-- Artifacts directory -->
    <target name="clean.artifacts.dir">
        <delete dir="${artifacts.dir}" />
    </target>
    <target name="create.artifacts.dir">
        <mkdir dir="${artifacts.dir}" />
    </target>

    <!-- Compile classes -->
    <target name="compile.core" depends="create.dist.dir">
        <mkdir dir="${library.core.dist.dir}" />
        <javac debug="true" includeantruntime="false" destdir="${library.core.dist.dir}" encoding="utf-8" source="1.6" target="1.6">
            <src path="${library.core.src.dir}" />
            <classpath refid="core.classpath" />
        </javac>
    </target>
    <target name="compile.ui" depends="compile.core">
        <mkdir dir="${library.ui.dist.dir}" />
        <javac debug="true" includeantruntime="false" destdir="${library.ui.dist.dir}" encoding="utf-8" source="1.6" target="1.6">
            <src path="${library.ui.src.dir}" />
            <classpath refid="ui.classpath" />
        </javac>
    </target>
    <target name="compile.demo" depends="compile.ui">
        <mkdir dir="${library.demo.dist.dir}" />
        <javac debug="true" includeantruntime="false" destdir="${library.demo.dist.dir}" encoding="utf-8" source="1.6" target="1.6">
            <src path="${library.demo.src.dir}" />
            <classpath refid="demo.classpath" />
        </javac>
    </target>

    <!-- Resources copy -->
    <target name="copy.core.res">
        <copy todir="${library.core.dist.dir}">
            <fileset dir="${library.core.src.dir}" excludes="**/*.java" />
        </copy>
    </target>
    <target name="copy.ui.res" depends="copy.core.res">
        <copy todir="${library.ui.dist.dir}">
            <fileset dir="${library.ui.src.dir}" excludes="**/*.java" />
        </copy>
    </target>
    <target name="copy.demo.res" depends="copy.ui.res">
        <copy todir="${library.demo.dist.dir}">
            <fileset dir="${library.demo.src.dir}" excludes="**/*.java" />
        </copy>
    </target>
    <target name="copy.core.src">
        <copy todir="${library.core.dist.dir}">
            <fileset dir="${library.core.src.dir}" />
        </copy>
    </target>
    <target name="copy.ui.src">
        <copy todir="${library.ui.dist.dir}">
            <fileset dir="${library.ui.src.dir}" />
        </copy>
    </target>
    <target name="copy.demo.src">
        <copy todir="${library.demo.dist.dir}">
            <fileset dir="${library.demo.src.dir}" />
        </copy>
    </target>
    <target name="copy.lic">
        <copy todir="${dist.dir}/licenses">
            <fileset dir="${lic.dir}" />
        </copy>
    </target>
    <target name="copy.lib">
        <copy todir="${artifacts.dir}">
            <fileset dir="${lib.dir}" />
        </copy>
    </target>

    <!-- =========================== Separate binaries ============================ -->

    <!-- Assemble library core jar -->
    <target name="build.core.jar" depends="clean.dist.dir,compile.core,copy.core.res,copy.lic,create.artifacts.dir">
        <jar destfile="${library.core.jar}">
            <fileset dir="${dist.dir}" includes="licenses/**" />
            <fileset dir="${library.core.dist.dir}" />
            <manifest>
                <attribute name="Package-Title" value="${package}" />
                <attribute name="Package-Vendor" value="${dev}" />
                <attribute name="Package-Version" value="${version.info}" />
                <attribute name="Product-Name" value="${library.core.title}" />
                <attribute name="Class-Path" value="${core.jar.classpath}" />
            </manifest>
        </jar>
    </target>

    <!-- Assemble library ui jar -->
    <target name="build.ui.jar" depends="clean.dist.dir,compile.ui,copy.ui.res,copy.lic,create.artifacts.dir">
        <jar destfile="${library.ui.jar}">
            <fileset dir="${dist.dir}" includes="licenses/**" />
            <fileset dir="${library.ui.dist.dir}" />
            <manifest>
                <attribute name="Package-Title" value="${package}" />
                <attribute name="Package-Vendor" value="${dev}" />
                <attribute name="Package-Version" value="${version.info}" />
                <attribute name="Product-Name" value="${library.ui.title}" />
                <attribute name="Main-Class" value="${library.ui.main}" />
                <attribute name="Class-Path" value="${ui.jar.classpath}" />
            </manifest>
        </jar>
    </target>

    <!-- Assemble library demo jar
    <target name="build.demo.jar" depends="compile.demo,copy.demo.res,copy.lic,create.artifacts.dir">
        <jar destfile="${library.demo.jar}">
            <fileset dir="${dist.dir}" includes="licenses/**" />
            <fileset dir="${library.demo.dist.dir}" />
            <manifest>
                <attribute name="Package-Title" value="${package}" />
                <attribute name="Package-Vendor" value="${dev}" />
                <attribute name="Package-Version" value="${version.info}" />
                <attribute name="Product-Name" value="${library.demo.title}" />
                <attribute name="Main-Class" value="${library.demo.main}" />
                <attribute name="Class-Path" value="${demo.jar.classpath}" />
            </manifest>
        </jar>
    </target>
    -->

    <!-- =========================== Complete binaries ============================ -->

    <!-- Assemble library binary -->
    <target name="build.weblaf.jar" depends="clean.dist.dir,compile.ui,copy.ui.res,copy.lic,create.artifacts.dir">
        <jar destfile="${library.jar}">
            <fileset dir="${dist.dir}" includes="licenses/**" />
            <fileset dir="${library.core.dist.dir}" />
            <fileset dir="${library.ui.dist.dir}" />
            <manifest>
                <attribute name="Package-Title" value="${package}" />
                <attribute name="Package-Vendor" value="${dev}" />
                <attribute name="Package-Version" value="${version.info}" />
                <attribute name="Product-Name" value="${library.title}" />
                <attribute name="Main-Class" value="${library.main}" />
                <attribute name="Class-Path" value="${weblaf.jar.classpath}" />
            </manifest>
        </jar>
    </target>

    <!-- Assemble complete library binary -->
    <target name="build.weblaf.complete.jar" depends="clean.dist.dir,compile.ui,copy.ui.res,copy.lic,create.artifacts.dir">
        <jar destfile="${library.complete.jar}">
            <zipfileset src="${lib.dir}/${rsyntaxtextarea.jar}" />
            <zipfileset src="${lib.dir}/${slf4j.api.jar}" />
            <zipfileset src="${lib.dir}/${slf4j.binding.jar}" />
            <zipfileset src="${lib.dir}/${imagescaling.jar}" />
            <zipfileset src="${lib.dir}/${jericho.jar}" />
            <zipfileset src="${lib.dir}/${xstream.jar}" />
            <fileset dir="${dist.dir}" includes="licenses/**" />
            <fileset dir="${library.core.dist.dir}" />
            <fileset dir="${library.ui.dist.dir}" />
            <manifest>
                <attribute name="Package-Title" value="${package}" />
                <attribute name="Package-Vendor" value="${dev}" />
                <attribute name="Package-Version" value="${version.info}" />
                <attribute name="Product-Name" value="${library.complete.title}" />
                <attribute name="Main-Class" value="${library.complete.main}" />
            </manifest>
        </jar>
    </target>

    <!-- =========================== Featured binaries ============================ -->

    <!-- Assemble library demo -->
    <target name="build.weblaf.demo.jar" depends="clean.dist.dir,compile.demo,copy.demo.res,copy.lic,create.artifacts.dir">
        <jar destfile="${demo.jar}">
            <zipfileset src="${lib.dir}/${rsyntaxtextarea.jar}" />
            <zipfileset src="${lib.dir}/${slf4j.api.jar}" />
            <zipfileset src="${lib.dir}/${slf4j.binding.jar}" />
            <zipfileset src="${lib.dir}/${imagescaling.jar}" />
            <zipfileset src="${lib.dir}/${jericho.jar}" />
            <zipfileset src="${lib.dir}/${xstream.jar}" />
            <fileset dir="${dist.dir}" includes="licenses/**" />
            <fileset dir="${library.core.dist.dir}" />
            <fileset dir="${library.ui.dist.dir}" />
            <fileset dir="${library.demo.dist.dir}" />
            <manifest>
                <attribute name="Package-Title" value="${package}" />
                <attribute name="Package-Vendor" value="${dev}" />
                <attribute name="Package-Version" value="${version.info}" />
                <attribute name="Product-Name" value="${demo.title}" />
                <attribute name="Main-Class" value="${demo.main}" />
            </manifest>
        </jar>
    </target>

    <!-- Assemble nine-patch editor jar -->
    <target name="build.npe.jar" depends="clean.dist.dir,compile.ui,copy.ui.res,copy.lic,create.artifacts.dir">
        <jar destfile="${npe.jar}">
            <zipfileset src="${lib.dir}/${rsyntaxtextarea.jar}" />
            <zipfileset src="${lib.dir}/${slf4j.api.jar}" />
            <zipfileset src="${lib.dir}/${slf4j.binding.jar}" />
            <zipfileset src="${lib.dir}/${imagescaling.jar}" />
            <zipfileset src="${lib.dir}/${jericho.jar}" />
            <zipfileset src="${lib.dir}/${xstream.jar}" />
            <fileset dir="${dist.dir}" includes="licenses/**" />
            <fileset dir="${library.core.dist.dir}" />
            <fileset dir="${library.ui.dist.dir}" />
            <manifest>
                <attribute name="Package-Title" value="${package}" />
                <attribute name="Package-Vendor" value="${dev}" />
                <attribute name="Package-Version" value="${version.info}" />
                <attribute name="Product-Name" value="${npe.title}" />
                <attribute name="Main-Class" value="${npe.main}" />
            </manifest>
        </jar>
    </target>

    <!-- =========================== Misc binaries ============================ -->

    <!-- Assemble library sources ZIP archive -->
    <target name="build.sources.zip" depends="clean.dist.dir,create.dist.dir,create.artifacts.dir">
        <copy todir="${dist.dir}/build">
            <fileset dir="${build.dir}" />
        </copy>
        <copy todir="${dist.dir}/lib">
            <fileset dir="${lib.dir}" />
        </copy>
        <copy todir="${dist.dir}/licenses">
            <fileset dir="${lic.dir}" />
        </copy>
        <copy todir="${dist.dir}/modules">
            <fileset dir="${modules.dir}" excludes="**/*.iml">
                <exclude name="test/**" />
            </fileset>
        </copy>
        <zip destfile="${sources.zip}">
            <fileset dir="${dist.dir}" />
        </zip>
    </target>

    <!-- Assemble library sources JAR -->
    <target name="build.sources.jar" depends="clean.dist.dir,create.dist.dir,create.artifacts.dir">
        <copy todir="${dist.dir}/licenses">
            <fileset dir="${lic.dir}" />
        </copy>
        <copy todir="${dist.dir}">
            <fileset dir="${library.core.src.dir}" />
            <fileset dir="${library.ui.src.dir}" />
            <fileset dir="${library.demo.src.dir}" />
        </copy>
        <jar destfile="${sources.jar}">
            <fileset dir="${dist.dir}" />
            <manifest>
                <attribute name="Package-Title" value="${package}" />
                <attribute name="Package-Vendor" value="${dev}" />
                <attribute name="Package-Version" value="${version.info}" />
                <attribute name="Product-Name" value="${library.title}" />
                <attribute name="Main-Class" value="${library.main}" />
                <attribute name="Class-Path" value="${weblaf.jar.classpath}" />
            </manifest>
        </jar>
    </target>

    <!-- Assemble JavaDoc JAR -->
    <target name="build.javadoc" depends="create.artifacts.dir">
        <javadoc destdir="${javadoc.dir}" author="true" version="true" use="true">
            <packageset dir="${library.core.src.dir}" defaultexcludes="yes" />
            <packageset dir="${library.ui.src.dir}" defaultexcludes="yes" />
            <packageset dir="${library.demo.src.dir}" defaultexcludes="yes" />
            <classpath refid="demo.classpath" />
        </javadoc>
        <zip destfile="${javadoc.jar}">
            <fileset dir="${javadoc.dir}" />
        </zip>
    </target>

    <!-- =========================== Versioning targets ============================ -->

    <!-- Assemble and run version updater jar -->
    <target name="update.library.version" depends="clean.dist.dir,compile.ui,copy.ui.res,create.artifacts.dir">
        <jar destfile="${vupdater.jar}">
            <fileset dir="${library.ui.dist.dir}" />
            <manifest>
                <attribute name="Main-Class" value="${vupdater.main}" />
                <attribute name="Class-Path" value="${ui.jar.classpath}" />
            </manifest>
        </jar>
        <java jar="${vupdater.jar}" fork="true" />
        <delete file="${vupdater.jar}" />
    </target>

    <!-- Copy XML version file into artifacts folder -->
    <target name="copy.version.file">
        <copy file="${xml.version.file}" todir="${artifacts.dir}" />
    </target>

    <!-- =========================== Complex targets ============================ -->

    <!-- Assemble separate and complete artifacts -->
    <target name="build.common.artifacts">
        <antcall target="clean.artifacts.dir" />
        <antcall target="build.base.impl" />
        <antcall target="build.complete.impl" />
        <antcall target="clean.dist.dir" />
    </target>

    <!-- Assemble all artifacts -->
    <target name="build.all.artifacts">
        <antcall target="clean.artifacts.dir" />
        <antcall target="build.base.impl" />
        <antcall target="build.complete.impl" />
        <antcall target="build.featured.impl" />
        <antcall target="build.misc.impl" />
        <antcall target="clean.dist.dir" />
    </target>

    <!-- Assemble release artifacts -->
    <target name="build.release.artifacts">
        <antcall target="clean.artifacts.dir" />
        <antcall target="copy.lib" />
        <antcall target="build.base.impl" />
        <antcall target="build.complete.impl" />
        <antcall target="build.featured.impl" />
        <antcall target="build.misc.impl" />
        <antcall target="copy.version.file" />
        <antcall target="update.library.version" />
        <antcall target="clean.dist.dir" />
    </target>

    <!-- Single assembled builds -->
    <target name="build.base.artifacts">
        <antcall target="clean.artifacts.dir" />
        <antcall target="build.base.impl" />
        <antcall target="clean.dist.dir" />
    </target>
    <target name="build.complete.artifacts">
        <antcall target="clean.artifacts.dir" />
        <antcall target="build.complete.impl" />
        <antcall target="clean.dist.dir" />
    </target>
    <target name="build.featured.artifacts">
        <antcall target="clean.artifacts.dir" />
        <antcall target="build.featured.impl" />
        <antcall target="clean.dist.dir" />
    </target>
    <target name="build.misc.artifacts">
        <antcall target="clean.artifacts.dir" />
        <antcall target="build.misc.impl" />
        <antcall target="clean.dist.dir" />
    </target>

    <!-- Assembled build implementations -->
    <target name="build.base.impl">
        <antcall target="build.core.jar" />
        <antcall target="build.ui.jar" />
        <!-- <antcall target="build.demo.jar" /> -->
    </target>
    <target name="build.complete.impl">
        <antcall target="build.weblaf.jar" />
        <antcall target="build.weblaf.complete.jar" />
    </target>
    <target name="build.featured.impl">
        <antcall target="build.weblaf.demo.jar" />
    </target>
    <target name="build.misc.impl">
        <antcall target="build.sources.zip" />
        <antcall target="build.sources.jar" />
        <antcall target="build.javadoc" />
    </target>

    <!-- =========================== Run targets ============================ -->

    <target name="run.weblaf" depends="build.weblaf.complete.jar">
<<<<<<< HEAD
        <java jar="${library.jar}" fork="true" />
=======
        <java jar="${library.complete.jar}" fork="true" />
>>>>>>> 804d88bd
    </target>

    <target name="run.weblaf.demo" depends="build.weblaf.demo.jar">
        <java jar="${demo.jar}" fork="true" />
    </target>

    <target name="run.npe" depends="build.npe.jar">
        <java jar="${npe.jar}" fork="true" />
    </target>

</project><|MERGE_RESOLUTION|>--- conflicted
+++ resolved
@@ -409,11 +409,7 @@
     <!-- =========================== Run targets ============================ -->
 
     <target name="run.weblaf" depends="build.weblaf.complete.jar">
-<<<<<<< HEAD
-        <java jar="${library.jar}" fork="true" />
-=======
         <java jar="${library.complete.jar}" fork="true" />
->>>>>>> 804d88bd
     </target>
 
     <target name="run.weblaf.demo" depends="build.weblaf.demo.jar">
